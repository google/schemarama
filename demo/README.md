--- conflicted
+++ resolved
@@ -18,15 +18,8 @@
 **Google contact:** Dan Brickley danbri@google.com <br />
 
 ## How to run it?
-<<<<<<< HEAD
 
 Build and run it with [Docker](https://docs.docker.com/docker-for-windows/install/): <br />
-=======
-There are two options to run it on your local machine:
-* You can install all requirements from `requirements.txt` (`pip3 install -r requirements.txt`) and run it with 
-`python3 app.py`.
-* Alternatively, you can build and run it in [Docker](https://docs.docker.com/get-docker/): <br />
->>>>>>> e6d9e6c2
 ```docker build -t scc .```<br />
 ```docker run -p 5000:5000 scc```<br />
 
