--- conflicted
+++ resolved
@@ -76,16 +76,10 @@
 
 @app.route('/page', methods=['POST'])
 def get_page():
-<<<<<<< HEAD
-    ip = request.headers.get('X-FORWARDED-FOR')
-    browser.header_overrides = {
-        'X-FORWARDED-FOR': ip
-=======
     browser = webdriver.Chrome(chrome_options=chrome_options)
     ip = request.headers.get('X-Forwarded-For')
     browser.header_overrides = {
         'X-Forwarded-For': ip
->>>>>>> 6f84fe40
     }
     browser.get(request.form['url'])
     return browser.page_source
